/**
    Framework for building object relational database apps
    Copyright (C) 2019  John Rogelstad

    This program is free software: you can redistribute it and/or modify
    it under the terms of the GNU Affero General Public License as published by
    the Free Software Foundation, either version 3 of the License, or
    (at your option) any later version.

    This program is distributed in the hope that it will be useful,
    but WITHOUT ANY WARRANTY; without even the implied warranty of
    MERCHANTABILITY or FITNESS FOR A PARTICULAR PURPOSE.  See the
    GNU Affero General Public License for more details.

    You should have received a copy of the GNU Affero General Public License
    along with this program.  If not, see <http://www.gnu.org/licenses/>.
**/
/*jslint this, browser, eval*/
import f from "./core.js";
import datasource from "./datasource.js";
import model from "./models/model.js";
import settings from "./models/settings.js";
import catalog from "./models/catalog.js";
import list from "./models/list.js";
import State from "./state.js";
import navigator from "./components/navigator-menu.js";
import dialog from "./components/dialog.js";
import formDialog from "./components/form-dialog.js";
import formPage from "./components/form-page.js";
import childFormPage from "./components/child-form-page.js";
import searchPage from "./components/search-page.js";
import settingsPage from "./components/settings-page.js";
import workbookPage from "./components/workbook-page.js";
import icons from "./icons.js";

const m = window.m;
const EventSource = window.EventSource;

let feathers;
let loadForms;
let loadCatalog;
let loadModules;
let moduleData;
let workbookData;
let sseState;
let loadWorkbooks;
let evstart;
let evsubscr;
let menu;
let workbooks = catalog.register("workbooks");
let addWorkbookViewModel;
let sseErrorDialogViewModel;
let models = catalog.store().models();
let workbookModel = models.workbook;

const preFetch = [];
const fetchRequests = [];

const workbookSpec = {
    name: "Workbook",
    description: "System workbook definition",
    properties: {
        id: {
            description: "Id",
            type: "string",
            default: "createId()"
        },
        name: {
            description: "Workbook name",
            type: "string",
            isRequired: true
        },
        description: {
            description: "Description",
            type: "string"
        },
        module: {
            description: "Module",
            type: "string"
        },
        icon: {
            description: "Menu icon",
            type: "string",
            default: "folder",
            dataList: icons,
            isRequired: true
        },
        feather: {
            description: "Feather",
            type: "string",
            isRequired: true
        }
    }
};

const addWorkbookConfig = {
    attrs: [{
        attr: "name"
    }, {
        attr: "description"
    }, {
        attr: "icon"
    }, {
        attr: "feather",
        dataList: "feathers"
    }, {
        attr: "module",
        dataList: "modules"
    }]
};

function registerWorkbook(workbook) {
    let name = workbook.name.toSpinalCase().toCamelCase();
    let wmodel = workbookModel(workbook);
    wmodel.state().goto("/Ready/Fetched/Clean");
    workbooks[name] = wmodel;
    catalog.register("workbooks", name, wmodel);
}

function addWorkbookModel() {
    let that = model(undefined, workbookSpec);
    let modules = f.prop(catalog.store().data().modules().slice());
    let theFeathers = catalog.store().feathers();
    let blank = ({
        value: "",
        label: ""
    });

    theFeathers = f.prop(Object.keys(feathers).filter(function (name) {
        return (!feathers[name].isChild && !feathers[name].isSystem);
    }).sort().map(function (key) {
        return {
            value: key,
            label: key
        };
    }));

    function addWorkbook(promise) {
        let d = that.data;
        let workbook = models.workbook();
        let feather = catalog.getFeather(d.feather());
        let naturalKey;
        let labelKey;
        let data = {
            name: d.name(),
            description: d.description(),
            icon: d.icon(),
            module: d.module(),
            defaultConfig: [{
                name: d.feather(),
                feather: d.feather(),
                list: {
                    columns: []
                }
            }],
            localConfig: []
        };
        let dlist = data.defaultConfig[0].list;

        function callback() {
            registerWorkbook(data);
            m.route.set("/workbook/:workbook/:key", {
                workbook: d.name().toSpinalCase(),
                key: d.feather().toSpinalCase()
            });
            that.clear();
            promise.resolve();
        }

        // Find some default columns to show
        Object.keys(feather.properties).find(function (key) {
            if (feather.properties[key].isNaturalKey) {
                naturalKey = key;
                return true;
            }
        });

        if (naturalKey) {
            dlist.columns.push({
                attr: naturalKey
            });
        } else {
            dlist.columns.push({
                attr: "id"
            });
        }

        Object.keys(feather.properties).find(function (key) {
            if (feather.properties[key].isLabelKey) {
                labelKey = key;
                return true;
            }
        });

        if (labelKey) {
            dlist.columns.push({
                attr: labelKey
            });
        }

        workbook.set(data);
        workbook.save().then(callback);
    }

    modules().unshift(blank);
    theFeathers().unshift(blank);

    that.addCalculated({
        name: "feathers",
        type: "array",
        function: theFeathers
    });

    that.addCalculated({
        name: "modules",
        type: "array",
        function: modules
    });

    that.state().resolve("/Ready/New").event("save", addWorkbook);

    return that;
}

// Load catalog and process models
function initPromises() {
    loadCatalog = new Promise(function (resolve) {

        catalog.fetch(true).then(function (data) {
            let payload = {
                method: "GET",
                path: "/settings-definition"
            };
            let initSettings = [];
            let toFetch = [];

            feathers = data;

            Object.keys(data).forEach(function (name) {
                let feather = catalog.getFeather(name);

                if (feather.isFetchOnStartup) {
                    toFetch.push(feather);
                }

                name = name.toCamelCase();

                // Implement generic function to object from model
                if (typeof models[name] !== "function") {
                    // Model instance
                    models[name] = function (data, spec) {
                        return model(data, spec || f.copy(feather));
                    };

                    // List instance
                    if (feather.plural && !models[name].list) {
                        models[name].list = list(feather.name);
                    }

                    // Calculated properties
                    models[name].calculated = f.prop({});

                    // Actions
                    models[name].static = f.prop({});

                    Object.freeze(models[name]);
                }
            });

            // Load settings
            datasource.request(payload).then(function (definitions) {

                // Loop through each definition and build a settings model
                // function
                definitions.forEach(function (definition) {
                    let name = definition.name;

                    // Implement generic function to object from model
                    if (typeof models[name] !== "function") {
                        // Model instance
                        models[name] = function () {
                            return settings(definition);
                        };
                    }

                    // Allow retrieving of definition directly from object
                    models[name].definition = function () {
                        return definition;
                    };

                    // Instantiate settings models
                    initSettings.push(new Promise(function (presolve) {
                        models[name]().fetch().then(presolve);
                    }));
                });

                // Load data as indicated
                function fetchData() {
                    toFetch.forEach(function (feather) {
                        let name = feather.name.toCamelCase();
                        let ary = models[name].list({
                            subscribe: true,
                            fetch: false,
                            showDeleted: true
                        });

                        catalog.register(
                            "data",
                            feather.plural.toCamelCase(),
                            ary
                        );
                        ary().defaultLimit(undefined);
                        preFetch.push(ary);
                    });

                    resolve();
                }

                Promise.all(initSettings).then(fetchData);
            });
        });
    });

    // Global sse state handler, allows any page
    // to observe when we've got a sse connection problem,
    // presumably a disconnect
    sseState = State.define(function () {
        this.state("Ok", function () {
            this.event("error", function (error) {
                this.goto("/Error", {
                    context: error
                });
            });
        });
        this.state("Error");
    });
    sseState.goto(); // Initialze
    catalog.register("global", "sseState", sseState);

    // Load forms
    loadForms = new Promise(function (resolve) {
        let payload = {
            method: "POST",
            path: "/data/forms"
        };

        datasource.request(payload).then(function (data) {
            catalog.register("data", "forms", f.prop(data));
            resolve();
        });
    });

    // Load modules
    loadModules = new Promise(function (resolve) {
        let payload = {
            method: "GET",
            path: "/modules/"
        };

        datasource.request(payload).then(function (data) {
            moduleData = data;
            // Resolve dependencies back to array for easier handling
            moduleData.forEach(function (module) {
                if (module.dependencies) {
                    module.dependencies = module.dependencies.map(
                        function (dep) {
                            return dep.module.name;
                        }
                    );
                } else {
                    module.dependencies = [];
                }
            });

            catalog.register(
                "data",
                "modules",
                f.prop(
                    moduleData.map(function (mod) {
                        return {
                            value: mod.name,
                            label: mod.name
                        };
                    }).sort(function (a, b) {
                        if (a.value > b.value) {
                            return 1;
                        }

                        return -1;
                    })
                )
            );

            resolve();
        });
    });

    // Load workbooks
    loadWorkbooks = new Promise(function (resolve) {
        let payload = {
            method: "GET",
            path: "/workbooks/"
        };

        datasource.request(payload).then(function (data) {
            workbookData = data;
            resolve();
        });
    });
}

function initApp() {
    let signIn;
    let home;
    let keys = Object.keys(feathers);
    let showMenuAccount = f.prop(false);

    function resolveDependencies(module, dependencies) {
        dependencies = dependencies || module.dependencies;

        module.dependencies.forEach(function (dependency) {
            let parent = moduleData.find(
                (module) => module.name === dependency
            );

            parent.dependencies.forEach(
                (pDepencency) => dependencies.push(pDepencency)
            );

            resolveDependencies(parent, dependencies);
        });
    }

    // Process modules, start by resolving, then sorting on dependencies
    moduleData.forEach((module) => resolveDependencies(module));
    moduleData = (function () {
        let module;
        let idx;
        let ret = [];

        function top(mod) {
            return mod.dependencies.every(
                (dep) => ret.some((added) => added.name === dep)
            );
        }

        while (moduleData.length) {
            module = moduleData.find(top);

            ret.push(module);
            idx = moduleData.indexOf(module);
            moduleData.splice(idx, 1);
        }

        return ret;
    }());

    moduleData.forEach(function (module) {
        new Function("f", "\"use strict\";" + module.script)(f);
    });

    // Propagate static functions to child classes
    keys.forEach(function (key) {
        feathers[key].children = {};
    });

    keys.forEach(function (key) {
        let parent = feathers[key].inherits || "Object";

        feathers[parent].children[key] = feathers[key];
    });

    delete feathers.Object.children.Object;

    function subclass(name, parent) {
        let feather = feathers[name];
        let funcs = Object.keys(parent.static());
        let calculated = Object.keys(parent.calculated());

        Object.keys(feather.children).forEach(function (name) {
            let child = models[name.toCamelCase()];

            // Inherit static functions
            funcs.forEach(function (func) {
                child.static()[func] = child.static()[func] ||
                parent.static()[func];
            });

            // Inherit calculated properties
            calculated.forEach(function (prop) {
                child.calculated()[prop] = child.calculated()[prop] ||
                parent.calculated()[prop];
            });

            subclass(name, child);
        });
    }

    subclass("Object", models.object);

    // Set up money as special feather,
    // but there will be no corresponding model.
    // Only to help build filters, displays etc.
    catalog.register("feathers", "Money", {
        name: "Money",
        isSystem: true,
        description: "Money definition",
        properties: {
            amount: {
                description: "Natural key",
                type: "number"
            },
            currency: {
                description: "Natural key",
                type: "string"
            },
            effective: {
                description: "Effective time",
                type: "date",
                format: "dateTime"
            },
            baseAmount: {
                description: "Amount in base currency",
                type: "number"
            }
        }
    });

    // Process workbooks
    workbookData.forEach(registerWorkbook);

    preFetch.forEach(function (ary) {
        // No limit on fetch
        fetchRequests.push(ary().fetch({}));
    });
    Promise.all(fetchRequests).then(function () {
        // Menu
        menu = navigator.viewModel();

        // View model for adding workbooks.
        addWorkbookViewModel = formDialog.viewModel({
            icon: "plus",
            title: "Add workbook",
            model: addWorkbookModel(),
            config: addWorkbookConfig
        });

<<<<<<< HEAD
    // View model for sse error trapping
    sseErrorDialogViewModel = dialog.viewModel({
        icon: "close",
        title: "Connection Error",
        message: (
            "You have lost connection to the server." +
            "Click \"Ok\" to attempt to reconnect."
        ),
        onOk: function () {
            document.location.reload();
        }
    });
    sseState.resolve("Error").enter(sseErrorDialogViewModel.show);
    sseErrorDialogViewModel.buttonCancel().hide();

    // Build sign in page
    signIn = {
        view: function () {
            return m("div", {
                class: "pure-form pure-form-aligned"
            }, [
                m("div", {
                    class: "fb-sign-in fb-sign-in-header"
                }, "Sign in to Featherbone"),
                m("div", {
                    class: "fb-sign-in fb-sign-in-error"
                }, (
                      f.state().current().length
                      ? f.state().resolve(f.state().current()[0]).message()
                      : ""
                    )
                ),
                m("div", {
                    class: "pure-control-group fb-sign-in"
                }, [
                    m("label", {
                        id: "usernameLabel",
                        for: "username",
                        class: "fb-sign-in-label"
                    }, "Username"),
                    m("input", {
                        id: "username"
                    })
                ]),
                m("div", {
                    class: "pure-control-group fb-sign-in"
                }, [
                    m("label", {
                        id: "passwordLabel",
                        for: "password",
                        class: "fb-sign-in-label"
                    }, "Password"),
                    m("input", {
                        id: "password",
                        type: "password"
                    })
                ]),
                m("div", {
                    class: "pure-control-group fb-sign-in"
                }, [
                    m("label", {
                        id: "signinLabel",
                        for: "signin",
                        class: "fb-sign-in-label"
                    }, ""),
                    m("button", {
                        id: "signin",
                        class: "pure-button pure-button-primary fb-input",
                        onclick: function () {
                            f.state().send("authenticate");
                        }
                    }, "Sign in")
                ]),
                m("div", {
                    class: "pure-control-group fb-sign-in"
                }, [
                    m("label", {
                        id: "forgotLabel",
                        for: "forgat",
                        class: "fb-sign-in-label"
                    }, ""),
                    m("button", {
                        id: "forgot",
                        class: "pure-button fb-input",
                        onclick: function () {
                            return;
                        }
                    }, "Forgot password?")
                ])
            ]);
        }
    };

    // Build home navigation page
    home = {
        oninit: function (vnode) {
            Object.keys(workbooks).forEach(function (key) {
                let workbook = workbooks[key];
                let config = workbook.getConfig();

                vnode["go" + workbook.data.name()] = function () {
                    m.route.set("/workbook/:workbook/:key", {
                        workbook: workbook.data.name().toSpinalCase(),
                        key: config[0].name.toSpinalCase()
                    });
                };
            });

            menu.selected("home");
        },
        oncreate: function () {
            document.getElementById("fb-title").text = "Featherbone";
        },
        onupdate: function () {
            menu.selected("home");
        },
        view: function () {
            return m("div", {
                class: "fb-navigator-menu-container"
            }, [
                m(navigator.component, {
                    viewModel: menu
                }), [
                    m(dialog.component, {
                        viewModel: sseErrorDialogViewModel
                    }),
                    m(dialog.component, {
                        viewModel: addWorkbookViewModel
                    }),
                    m("span", {
                        class: "fb-toolbar fb-toolbar-home"
                    }, [
                        m("div", {
                            class: "fb-header-home"
                        }, "Home"),
                        m("div", {
                            id: "nav-account-div",
                            class: (
                                "pure-menu " +
                                "custom-restricted-width " +
                                "fb-menu fb-menu-setup"
                            ),
                            onclick: showMenuAccount.bind(null, true),
                            onmouseout: function (ev) {
                                if (
                                    !ev || !ev.toElement || !ev.toElement.id ||
                                    ev.toElement.id.indexOf(
                                        "nav-account"
                                    ) === -1
                                ) {
                                    showMenuAccount(false);
                                }
                            }
                        }, [
                            m("span", {
                                id: "nav-account-button",
                                title: "Logged in as:",
                                class: (
                                    "pure-button " +
                                    "fa fa-user-circle " +
                                    "fb-menu-button"
                                )
                            }),
                            m("ul", {
                                id: "nav-account-list",
                                class: (
                                    "pure-menu-list fb-menu-list " +
                                    "fb-menu-list-setup" + (
                                        showMenuAccount()
                                        ? " fb-menu-list-show"
                                        : ""
                                    )
                                )
                            }, [
                                m("li", {
                                    id: "nav-account-myinfo",
                                    class: "pure-menu-link",
                                    title: "Edit my contact information"
                                    //onclick: vm.revert
                                }, [m("i", {
                                    id: "nav-account-myinfo-icon",
                                    class: "fa fa-pencil-alt fb-menu-list-icon"
                                })], "Info"),
                                m("li", {
                                    id: "nav-account-password",
                                    class: (
                                        "pure-menu-link "
                                    ),
                                    title: "Change password"
                                    //onclick: vm.goSettings
                                }, [m("i", {
                                    id: "nav-account-password-icon",
                                    class: "fa fa-key fb-menu-list-icon"
                                })], "Password"),
                                m("li", {
                                    id: "nav-account-signout",
                                    class: (
                                        "pure-menu-link fb-menu-list-separator"
                                    ),
                                    title: "Sign out of application",
                                    onclick: function () {
                                        f.state().send("signOut");
                                    }
                                }, [m("i", {
                                    id: "nav-account-signout-icon",
                                    class: (
                                        "fa fa-sign-out-alt fb-menu-list-icon"
                                    )
                                })], "Sign out")
                            ])
                        ]),
                        m("button", {
                            class: "fb-toolbar-button fb-toolbar-button-home",
                            title: "Add workbook",
                            onclick: addWorkbookViewModel.show
=======
        // View model for sse error trapping
        sseErrorDialogViewModel = dialog.viewModel({
            icon: "close",
            title: "Connection Error",
            message: (
                "You have lost connection to the server." +
                "Click \"Ok\" to attempt to reconnect."
            ),
            onOk: function () {
                document.location.reload();
            }
        });
        sseState.resolve("Error").enter(sseErrorDialogViewModel.show);
        sseErrorDialogViewModel.buttonCancel().hide();

        // Build home navigation page
        home = {
            oninit: function (vnode) {
                Object.keys(workbooks).forEach(function (key) {
                    let workbook = workbooks[key];
                    let config = workbook.getConfig();

                    vnode["go" + workbook.data.name()] = function () {
                        m.route.set("/workbook/:workbook/:key", {
                            workbook: workbook.data.name().toSpinalCase(),
                            key: config[0].name.toSpinalCase()
                        });
                    };
                });

                menu.selected("home");
            },
            oncreate: function () {
                document.getElementById("fb-title").text = "Featherbone";
            },
            onupdate: function () {
                menu.selected("home");
            },
            view: function () {
                return m("div", {
                    class: "fb-navigator-menu-container"
                }, [
                    m(navigator.component, {
                        viewModel: menu
                    }), [
                        m(dialog.component, {
                            viewModel: sseErrorDialogViewModel
                        }),
                        m(dialog.component, {
                            viewModel: addWorkbookViewModel
                        }),
                        m("span", {
                            class: "fb-toolbar fb-toolbar-home"
>>>>>>> 2aa44744
                        }, [
                            m("div", {
                                class: "fb-header-home"
                            }, "Home"),
                            m("button", {
                                class: "fb-toolbar-button fb-toolbar-button-home",
                                title: "Add workbook",
                                onclick: addWorkbookViewModel.show
                            }, [
                                m("i", {
                                    class: "fa fa-plus fb-button-icon"
                                })
                            ])
                        ])
<<<<<<< HEAD
                    ])
                ]
            ]);
        }
    };

    m.route(document.body, "/sign-in", {
        "/sign-in": signIn,
        "/home": home,
        "/workbook/:workbook/:key": workbookPage.component,
        "/edit/:feather/:key": formPage.component,
        "/traverse/:feather/:key": childFormPage.component,
        "/search/:feather": searchPage.component,
        "/settings/:settings": settingsPage.component
=======
                    ]
                ]);
            }
        };

        m.route(document.body, "/home", {
            "/home": home,
            "/workbook/:workbook/:key": workbookPage.component,
            "/edit/:feather/:key": formPage.component,
            "/traverse/:feather/:key": childFormPage.component,
            "/search/:feather": searchPage.component,
            "/settings/:settings": settingsPage.component
        });
>>>>>>> 2aa44744
    });

    f.state().goto();
}

// Listen for session id
evstart = new EventSource("/sse");
evstart.onmessage = function (event) {
    let sessionId = event.data;

    if (sessionId) {
        catalog.sessionId(sessionId);
        catalog.register("subscriptions");

        // Listen for event changes for this session
        evsubscr = new EventSource("/sse/" + sessionId);
        evsubscr.onmessage = function (event) {
            let instance;
            let ary;
            let payload;
            let subscriptionId;
            let change;
            let data;
            let patching = "/Busy/Saving/Patching";

            // Ignore heartbeats
            if (event.data === "") {
                return;
            }

            payload = JSON.parse(event.data);
            subscriptionId = payload.message.subscription.subscriptionid;
            change = payload.message.subscription.change;
            data = payload.message.data;
            ary = catalog.store().subscriptions()[subscriptionId];

            if (!ary) {
                return;
            }

            // Apply event to the catalog;
            switch (change) {
            case "update":
                instance = ary.find(function (model) {
                    return model.id() === data.id;
                });

                if (instance) {
                    // Only update if not caused by this instance
                    if (
                        instance.state().current()[0] !== patching && (
                            !data.etag || (
                                data.etag &&
                                data.etag !== instance.data.etag()
                            )
                        )
                    ) {
                        instance.set(data, true, true);
                        m.redraw();
                    }
                }
                break;
            case "create":
                ary.add(ary.model(data));
                break;
            case "delete":
                instance = ary.find(function (model) {
                    return model.id() === data;
                });

                if (instance) {
                    if (ary.showDeleted()) {
                        instance.data.isDeleted(true);
                    } else {
                        ary.remove(instance);
                    }
                }
                break;
            case "lock":
                instance = ary.find(function (model) {
                    return model.id() === data.id;
                });

                if (instance) {
                    instance.lock(data.lock);
                    m.redraw();
                }
                break;
            case "unlock":
                instance = ary.find(function (model) {
                    return model.id() === data;
                });

                if (instance) {
                    instance.unlock();
                    m.redraw();
                }
                break;
            }

            m.redraw();
        };

        // Houston, we've got a problem.
        // Report it to state handler.
        evsubscr.onerror = function (e) {
            sseState.send("error", e);
        };

        // Done with startup event
        evstart.close();

        // When all intialization done, construct app.
        initPromises();
        Promise.all([
            loadCatalog,
            loadModules,
            loadForms,
            loadWorkbooks
        ]).then(initApp);
    }
};

// Let displays handle their own overflow locally
document.documentElement.style.overflow = "hidden";

window.onresize = function () {
    m.redraw(true);
};

// Expose some stuff globally for debugging purposes
window.featherbone = {
    global: f,
    catalog: catalog,
    workbooks: workbooks
};<|MERGE_RESOLUTION|>--- conflicted
+++ resolved
@@ -545,223 +545,6 @@
             config: addWorkbookConfig
         });
 
-<<<<<<< HEAD
-    // View model for sse error trapping
-    sseErrorDialogViewModel = dialog.viewModel({
-        icon: "close",
-        title: "Connection Error",
-        message: (
-            "You have lost connection to the server." +
-            "Click \"Ok\" to attempt to reconnect."
-        ),
-        onOk: function () {
-            document.location.reload();
-        }
-    });
-    sseState.resolve("Error").enter(sseErrorDialogViewModel.show);
-    sseErrorDialogViewModel.buttonCancel().hide();
-
-    // Build sign in page
-    signIn = {
-        view: function () {
-            return m("div", {
-                class: "pure-form pure-form-aligned"
-            }, [
-                m("div", {
-                    class: "fb-sign-in fb-sign-in-header"
-                }, "Sign in to Featherbone"),
-                m("div", {
-                    class: "fb-sign-in fb-sign-in-error"
-                }, (
-                      f.state().current().length
-                      ? f.state().resolve(f.state().current()[0]).message()
-                      : ""
-                    )
-                ),
-                m("div", {
-                    class: "pure-control-group fb-sign-in"
-                }, [
-                    m("label", {
-                        id: "usernameLabel",
-                        for: "username",
-                        class: "fb-sign-in-label"
-                    }, "Username"),
-                    m("input", {
-                        id: "username"
-                    })
-                ]),
-                m("div", {
-                    class: "pure-control-group fb-sign-in"
-                }, [
-                    m("label", {
-                        id: "passwordLabel",
-                        for: "password",
-                        class: "fb-sign-in-label"
-                    }, "Password"),
-                    m("input", {
-                        id: "password",
-                        type: "password"
-                    })
-                ]),
-                m("div", {
-                    class: "pure-control-group fb-sign-in"
-                }, [
-                    m("label", {
-                        id: "signinLabel",
-                        for: "signin",
-                        class: "fb-sign-in-label"
-                    }, ""),
-                    m("button", {
-                        id: "signin",
-                        class: "pure-button pure-button-primary fb-input",
-                        onclick: function () {
-                            f.state().send("authenticate");
-                        }
-                    }, "Sign in")
-                ]),
-                m("div", {
-                    class: "pure-control-group fb-sign-in"
-                }, [
-                    m("label", {
-                        id: "forgotLabel",
-                        for: "forgat",
-                        class: "fb-sign-in-label"
-                    }, ""),
-                    m("button", {
-                        id: "forgot",
-                        class: "pure-button fb-input",
-                        onclick: function () {
-                            return;
-                        }
-                    }, "Forgot password?")
-                ])
-            ]);
-        }
-    };
-
-    // Build home navigation page
-    home = {
-        oninit: function (vnode) {
-            Object.keys(workbooks).forEach(function (key) {
-                let workbook = workbooks[key];
-                let config = workbook.getConfig();
-
-                vnode["go" + workbook.data.name()] = function () {
-                    m.route.set("/workbook/:workbook/:key", {
-                        workbook: workbook.data.name().toSpinalCase(),
-                        key: config[0].name.toSpinalCase()
-                    });
-                };
-            });
-
-            menu.selected("home");
-        },
-        oncreate: function () {
-            document.getElementById("fb-title").text = "Featherbone";
-        },
-        onupdate: function () {
-            menu.selected("home");
-        },
-        view: function () {
-            return m("div", {
-                class: "fb-navigator-menu-container"
-            }, [
-                m(navigator.component, {
-                    viewModel: menu
-                }), [
-                    m(dialog.component, {
-                        viewModel: sseErrorDialogViewModel
-                    }),
-                    m(dialog.component, {
-                        viewModel: addWorkbookViewModel
-                    }),
-                    m("span", {
-                        class: "fb-toolbar fb-toolbar-home"
-                    }, [
-                        m("div", {
-                            class: "fb-header-home"
-                        }, "Home"),
-                        m("div", {
-                            id: "nav-account-div",
-                            class: (
-                                "pure-menu " +
-                                "custom-restricted-width " +
-                                "fb-menu fb-menu-setup"
-                            ),
-                            onclick: showMenuAccount.bind(null, true),
-                            onmouseout: function (ev) {
-                                if (
-                                    !ev || !ev.toElement || !ev.toElement.id ||
-                                    ev.toElement.id.indexOf(
-                                        "nav-account"
-                                    ) === -1
-                                ) {
-                                    showMenuAccount(false);
-                                }
-                            }
-                        }, [
-                            m("span", {
-                                id: "nav-account-button",
-                                title: "Logged in as:",
-                                class: (
-                                    "pure-button " +
-                                    "fa fa-user-circle " +
-                                    "fb-menu-button"
-                                )
-                            }),
-                            m("ul", {
-                                id: "nav-account-list",
-                                class: (
-                                    "pure-menu-list fb-menu-list " +
-                                    "fb-menu-list-setup" + (
-                                        showMenuAccount()
-                                        ? " fb-menu-list-show"
-                                        : ""
-                                    )
-                                )
-                            }, [
-                                m("li", {
-                                    id: "nav-account-myinfo",
-                                    class: "pure-menu-link",
-                                    title: "Edit my contact information"
-                                    //onclick: vm.revert
-                                }, [m("i", {
-                                    id: "nav-account-myinfo-icon",
-                                    class: "fa fa-pencil-alt fb-menu-list-icon"
-                                })], "Info"),
-                                m("li", {
-                                    id: "nav-account-password",
-                                    class: (
-                                        "pure-menu-link "
-                                    ),
-                                    title: "Change password"
-                                    //onclick: vm.goSettings
-                                }, [m("i", {
-                                    id: "nav-account-password-icon",
-                                    class: "fa fa-key fb-menu-list-icon"
-                                })], "Password"),
-                                m("li", {
-                                    id: "nav-account-signout",
-                                    class: (
-                                        "pure-menu-link fb-menu-list-separator"
-                                    ),
-                                    title: "Sign out of application",
-                                    onclick: function () {
-                                        f.state().send("signOut");
-                                    }
-                                }, [m("i", {
-                                    id: "nav-account-signout-icon",
-                                    class: (
-                                        "fa fa-sign-out-alt fb-menu-list-icon"
-                                    )
-                                })], "Sign out")
-                            ])
-                        ]),
-                        m("button", {
-                            class: "fb-toolbar-button fb-toolbar-button-home",
-                            title: "Add workbook",
-                            onclick: addWorkbookViewModel.show
-=======
         // View model for sse error trapping
         sseErrorDialogViewModel = dialog.viewModel({
             icon: "close",
@@ -776,6 +559,83 @@
         });
         sseState.resolve("Error").enter(sseErrorDialogViewModel.show);
         sseErrorDialogViewModel.buttonCancel().hide();
+
+        // Build sign in page
+        signIn = {
+            view: function () {
+                return m("div", {
+                    class: "pure-form pure-form-aligned"
+                }, [
+                    m("div", {
+                        class: "fb-sign-in fb-sign-in-header"
+                    }, "Sign in to Featherbone"),
+                    m("div", {
+                        class: "fb-sign-in fb-sign-in-error"
+                    }, (
+                        f.state().current().length
+                        ? f.state().resolve(f.state().current()[0]).message()
+                        : ""
+                    )),
+                    m("div", {
+                        class: "pure-control-group fb-sign-in"
+                    }, [
+                        m("label", {
+                            id: "usernameLabel",
+                            for: "username",
+                            class: "fb-sign-in-label"
+                        }, "Username"),
+                        m("input", {
+                            id: "username"
+                        })
+                    ]),
+                    m("div", {
+                        class: "pure-control-group fb-sign-in"
+                    }, [
+                        m("label", {
+                            id: "passwordLabel",
+                            for: "password",
+                            class: "fb-sign-in-label"
+                        }, "Password"),
+                        m("input", {
+                            id: "password",
+                            type: "password"
+                        })
+                    ]),
+                    m("div", {
+                        class: "pure-control-group fb-sign-in"
+                    }, [
+                        m("label", {
+                            id: "signinLabel",
+                            for: "signin",
+                            class: "fb-sign-in-label"
+                        }, ""),
+                        m("button", {
+                            id: "signin",
+                            class: "pure-button pure-button-primary fb-input",
+                            onclick: function () {
+                                f.state().send("authenticate");
+                            }
+                        }, "Sign in")
+                    ]),
+                    m("div", {
+                        class: "pure-control-group fb-sign-in"
+                    }, [
+                        m("label", {
+                            id: "forgotLabel",
+                            for: "forgat",
+                            class: "fb-sign-in-label"
+                        }, ""),
+                        m("button", {
+                            id: "forgot",
+                            class: "pure-button fb-input",
+                            onclick: function () {
+                                return;
+                            }
+                        }, "Forgot password?")
+                    ])
+                ]);
+            }
+        };
 
         // Build home navigation page
         home = {
@@ -815,13 +675,97 @@
                         }),
                         m("span", {
                             class: "fb-toolbar fb-toolbar-home"
->>>>>>> 2aa44744
                         }, [
                             m("div", {
                                 class: "fb-header-home"
                             }, "Home"),
+                            m("div", {
+                                id: "nav-account-div",
+                                class: (
+                                    "pure-menu " +
+                                    "custom-restricted-width " +
+                                    "fb-menu fb-menu-setup"
+                                ),
+                                onclick: showMenuAccount.bind(null, true),
+                                onmouseout: function (ev) {
+                                    if (
+                                        !ev || !ev.toElement ||
+                                        !ev.toElement.id ||
+                                        ev.toElement.id.indexOf(
+                                            "nav-account"
+                                        ) === -1
+                                    ) {
+                                        showMenuAccount(false);
+                                    }
+                                }
+                            }, [
+                                m("span", {
+                                    id: "nav-account-button",
+                                    title: "Logged in as:",
+                                    class: (
+                                        "pure-button " +
+                                        "fa fa-user-circle " +
+                                        "fb-menu-button"
+                                    )
+                                }),
+                                m("ul", {
+                                    id: "nav-account-list",
+                                    class: (
+                                        "pure-menu-list fb-menu-list " +
+                                        "fb-menu-list-setup" + (
+                                            showMenuAccount()
+                                            ? " fb-menu-list-show"
+                                            : ""
+                                        )
+                                    )
+                                }, [
+                                    m("li", {
+                                        id: "nav-account-myinfo",
+                                        class: "pure-menu-link",
+                                        title: "Edit my contact information"
+                                        //onclick: vm.revert
+                                    }, [m("i", {
+                                        id: "nav-account-myinfo-icon",
+                                        class: (
+                                            "fa fa-pencil-alt " +
+                                            "fb-menu-list-icon"
+                                        )
+                                    })], "Info"),
+                                    m("li", {
+                                        id: "nav-account-password",
+                                        class: (
+                                            "pure-menu-link "
+                                        ),
+                                        title: "Change password"
+                                        //onclick: vm.goSettings
+                                    }, [m("i", {
+                                        id: "nav-account-password-icon",
+                                        class: "fa fa-key fb-menu-list-icon"
+                                    })], "Password"),
+                                    m("li", {
+                                        id: "nav-account-signout",
+                                        class: (
+                                            "pure-menu-link " +
+                                            "fb-menu-list-separator"
+                                        ),
+                                        title: "Sign out of application",
+                                        onclick: function () {
+                                            f.state().send("signOut");
+                                        }
+                                    }, [m("i", {
+                                        id: "nav-account-signout-icon",
+                                        class: (
+                                            "fa fa-sign-out-alt " +
+                                            "fb-menu-list-icon"
+                                        )
+                                    })], "Sign out")
+                                ])
+                            ]),
                             m("button", {
-                                class: "fb-toolbar-button fb-toolbar-button-home",
+                                class: (
+                                    "fb-toolbar-button " +
+                                    "fb-toolbar-button-home"
+                                ),
                                 title: "Add workbook",
                                 onclick: addWorkbookViewModel.show
                             }, [
@@ -830,28 +774,13 @@
                                 })
                             ])
                         ])
-<<<<<<< HEAD
-                    ])
-                ]
-            ]);
-        }
-    };
-
-    m.route(document.body, "/sign-in", {
-        "/sign-in": signIn,
-        "/home": home,
-        "/workbook/:workbook/:key": workbookPage.component,
-        "/edit/:feather/:key": formPage.component,
-        "/traverse/:feather/:key": childFormPage.component,
-        "/search/:feather": searchPage.component,
-        "/settings/:settings": settingsPage.component
-=======
                     ]
                 ]);
             }
         };
 
-        m.route(document.body, "/home", {
+        m.route(document.body, "/sign-in", {
+            "/sign-in": signIn,
             "/home": home,
             "/workbook/:workbook/:key": workbookPage.component,
             "/edit/:feather/:key": formPage.component,
@@ -859,10 +788,9 @@
             "/search/:feather": searchPage.component,
             "/settings/:settings": settingsPage.component
         });
->>>>>>> 2aa44744
-    });
-
-    f.state().goto();
+
+        f.state().goto();
+    });
 }
 
 // Listen for session id
