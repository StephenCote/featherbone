--- conflicted
+++ resolved
@@ -789,40 +789,22 @@
         let file = req.files.dataFile;
         let owrite = file.overwrite;
         let filePath = DIR + file.name;
-<<<<<<< HEAD
-        fs.stat(filePath, function (err, stat) {
-            if (err) {
-                res.json({"message": "An error occurred uploading the file"});
-            } else if (stat && !owrite) {
-                res.json({
-                    "message": "File already exists",
-                    "status": "exists"
-=======
         fs.stat(filePath, function (ignore, stat) {
             if (stat && !owrite) {
                 res.json({
                     message: "File already exists",
                     status: "exists"
->>>>>>> 09371022
                 });
             } else {
                 file.mv(filePath, function (err) {
                     if (err) {
                         console.error(err);
                         return res.status(500).json({
-<<<<<<< HEAD
-                            "message": "Failed to persist file",
-                            "status": "failed"
-                        });
-                    }
-                    res.json({"message": "Uploaded file", "status": "success"});
-=======
                             message: "Failed to persist file",
                             status: "failed"
                         });
                     }
                     res.json({message: "Uploaded file", status: "success"});
->>>>>>> 09371022
                 });
             }
         });
@@ -888,8 +870,7 @@
             req.body.form,
             req.body.id || req.body.ids,
             req.body.filename,
-            req.user.name,
-            req.body.options
+            req.user.name
         ).then(
             respond.bind(res)
         ).catch(
